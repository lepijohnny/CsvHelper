--- conflicted
+++ resolved
@@ -16,9 +16,6 @@
 	public class CsvDataReader : IDataReader
 	{
 		private readonly CsvReader csv;
-<<<<<<< HEAD
-		private bool skipNextRead;
-=======
 		private readonly DataTable schemaTable;
 		private bool skipNextRead;
 
@@ -65,7 +62,6 @@
 				skipNextRead = true;
 			}
 		}
->>>>>>> 359a1e5f
 
 		/// <summary>
 		/// Gets the column with the specified index.
@@ -138,29 +134,6 @@
 		}
 
 		/// <summary>
-<<<<<<< HEAD
-		/// Initializes a new instance of the <see cref="CsvDataReader"/> class.
-		/// </summary>
-		/// <param name="csv">The CSV.</param>
-		public CsvDataReader(CsvReader csv)
-		{
-			this.csv = csv;
-
-			csv.Read();
-
-			if (csv.Configuration.HasHeaderRecord)
-			{
-				csv.ReadHeader();
-			}
-			else
-			{
-				skipNextRead = true;
-			}
-		}
-
-		/// <summary>
-=======
->>>>>>> 359a1e5f
 		/// Closes the <see cref="T:System.Data.IDataReader"></see> Object.
 		/// </summary>
 		public void Close()
@@ -395,11 +368,7 @@
 		public string GetName(int i)
 		{
 			return csv.Configuration.HasHeaderRecord
-<<<<<<< HEAD
 				? csv.HeaderRecord[i]
-=======
-				? csv.Context.HeaderRecord[i]
->>>>>>> 359a1e5f
 				: string.Empty;
 		}
 
@@ -449,7 +418,36 @@
 			}
 			else
 			{
-<<<<<<< HEAD
+			// https://docs.microsoft.com/en-us/dotnet/api/system.data.datatablereader.getschematable?view=netframework-4.7.2
+				DataTable dt = new DataTable("SchemaTable");
+			dt.Columns.Add("AllowDBNull", typeof(bool));
+			dt.Columns.Add("AutoIncrementSeed", typeof(long));
+			dt.Columns.Add("AutoIncrementStep", typeof(long));
+			dt.Columns.Add("BaseCatalogName");
+			dt.Columns.Add("BaseColumnName");
+			dt.Columns.Add("BaseColumnNamespace");
+			dt.Columns.Add("BaseSchemaName");
+			dt.Columns.Add("BaseTableName");
+			dt.Columns.Add("BaseTableNamespace");
+			dt.Columns.Add("ColumnName");
+			dt.Columns.Add("ColumnMapping", typeof(MappingType));
+			dt.Columns.Add("ColumnOrdinal", typeof(int));
+			dt.Columns.Add("ColumnSize", typeof(int));
+			dt.Columns.Add("DataType", typeof(Type));
+			dt.Columns.Add("DefaultValue", typeof(object));
+			dt.Columns.Add("Expression");
+			dt.Columns.Add("IsAutoIncrement", typeof(bool));
+			dt.Columns.Add("IsKey", typeof(bool));
+			dt.Columns.Add("IsLong", typeof(bool));
+			dt.Columns.Add("IsReadOnly", typeof(bool));
+			dt.Columns.Add("IsRowVersion", typeof(bool));
+			dt.Columns.Add("IsUnique", typeof(bool));
+			dt.Columns.Add("NumericPrecision", typeof(short));
+			dt.Columns.Add("NumericScale", typeof(short));
+			dt.Columns.Add("ProviderType", typeof(int));
+
+			if (csv.Configuration.HasHeaderRecord)
+			{
 				for (var i = 0; i < csv.HeaderRecord.Length; i++)
 				{
 					var header = csv.HeaderRecord[i];
@@ -481,74 +479,11 @@
 					row["ProviderType"] = DbType.String;
 
 					dt.Rows.Add(row);
-=======
-				// https://docs.microsoft.com/en-us/dotnet/api/system.data.datatablereader.getschematable?view=netframework-4.7.2
-				DataTable dt = new DataTable("SchemaTable");
-				dt.Columns.Add("AllowDBNull", typeof(bool));
-				dt.Columns.Add("AutoIncrementSeed", typeof(long));
-				dt.Columns.Add("AutoIncrementStep", typeof(long));
-				dt.Columns.Add("BaseCatalogName");
-				dt.Columns.Add("BaseColumnName");
-				dt.Columns.Add("BaseColumnNamespace");
-				dt.Columns.Add("BaseSchemaName");
-				dt.Columns.Add("BaseTableName");
-				dt.Columns.Add("BaseTableNamespace");
-				dt.Columns.Add("ColumnName");
-				dt.Columns.Add("ColumnMapping", typeof(MappingType));
-				dt.Columns.Add("ColumnOrdinal", typeof(int));
-				dt.Columns.Add("ColumnSize", typeof(int));
-				dt.Columns.Add("DataType", typeof(Type));
-				dt.Columns.Add("DefaultValue", typeof(object));
-				dt.Columns.Add("Expression");
-				dt.Columns.Add("IsAutoIncrement", typeof(bool));
-				dt.Columns.Add("IsKey", typeof(bool));
-				dt.Columns.Add("IsLong", typeof(bool));
-				dt.Columns.Add("IsReadOnly", typeof(bool));
-				dt.Columns.Add("IsRowVersion", typeof(bool));
-				dt.Columns.Add("IsUnique", typeof(bool));
-				dt.Columns.Add("NumericPrecision", typeof(short));
-				dt.Columns.Add("NumericScale", typeof(short));
-				dt.Columns.Add("ProviderType", typeof(int));
-
-				if (csv.Configuration.HasHeaderRecord)
-				{
-					for (var i = 0; i < csv.Context.HeaderRecord.Length; i++)
-					{
-						var header = csv.Context.HeaderRecord[i];
-						var row = dt.NewRow();
-						row["AllowDBNull"] = true;
-						row["AutoIncrementSeed"] = DBNull.Value;
-						row["AutoIncrementStep"] = DBNull.Value;
-						row["BaseCatalogName"] = null;
-						row["BaseColumnName"] = csv.Context.HeaderRecord[i];
-						row["BaseColumnNamespace"] = null;
-						row["BaseSchemaName"] = null;
-						row["BaseTableName"] = null;
-						row["BaseTableNamespace"] = null;
-						row["ColumnName"] = csv.Context.HeaderRecord[i];
-						row["ColumnMapping"] = MappingType.Element;
-						row["ColumnOrdinal"] = i;
-						row["ColumnSize"] = int.MaxValue;
-						row["DataType"] = typeof(string);
-						row["DefaultValue"] = null;
-						row["Expression"] = null;
-						row["IsAutoIncrement"] = false;
-						row["IsKey"] = false;
-						row["IsLong"] = false;
-						row["IsReadOnly"] = true;
-						row["IsRowVersion"] = false;
-						row["IsUnique"] = false;
-						row["NumericPrecision"] = DBNull.Value;
-						row["NumericScale"] = DBNull.Value;
-						row["ProviderType"] = DbType.String;
-
-						dt.Rows.Add(row);
-					}
->>>>>>> 359a1e5f
 				}
-
-				return dt;
-			}
+			}
+
+			return dt;
+		}
 		}
 
 		/// <summary>
@@ -584,11 +519,7 @@
 		/// </returns>
 		public int GetValues(object[] values)
 		{
-<<<<<<< HEAD
 			for (var i = 0; i < values.Length; i++)
-=======
-			for (var i = 0; i < csv.Context.Record.Length; i++)
->>>>>>> 359a1e5f
 			{
 				values[i] = IsDBNull(i) ? DBNull.Value : (object)csv.GetField(i);
 			}
